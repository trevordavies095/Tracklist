--- conflicted
+++ resolved
@@ -23,10 +23,6 @@
 Click below for a quick demo
 
 [![Tracklist Demo](https://img.youtube.com/vi/jvPUX0ZAfY0/0.jpg)](https://www.youtube.com/watch?v=jvPUX0ZAfY0)
-<<<<<<< HEAD
-
-=======
->>>>>>> 7427261b
 
 *Complete workflow: Search → Rate → Track Progress → View Stats*
 
